<<<<<<< HEAD
import { locateFile, mapAllFiles } from 'disklet'
=======
// @flow

import { locateFile, makeUnionFolder, mapAllFiles } from 'disklet'
>>>>>>> 0c42d42f

import type {
  DiskletFolder,
  EdgeIo,
  EdgeWalletInfo
} from '../../edge-core-index.js'
import { sha256 } from '../../util/crypto/crypto.js'
import { base16, base58, base64 } from '../../util/encoding.js'
<<<<<<< HEAD
import { makeRepoUnionFolder } from './repoUnionFolder.js'
import { syncRequest } from './servers.js'
=======
import { RepoFolder } from './repoFolder.js'
import type {
  StorageWalletPaths,
  StorageWalletStatus
} from './storage-reducer.js'
import { syncRequest } from './storage-servers.js'
>>>>>>> 0c42d42f

/**
 * Sets up the back-end folders needed to emulate Git on disk.
 * You probably don't want this.
 */
export function makeRepoPaths (
  io: EdgeIo,
  walletInfo: EdgeWalletInfo
): StorageWalletPaths {
  const dataKey = base64.parse(walletInfo.keys.dataKey)
  const syncKey = base64.parse(walletInfo.keys.syncKey)
  const base = io.folder
    .folder('repos')
    .folder(base58.stringify(sha256(sha256(syncKey))))
  const changesFolder = base.folder('changes')
  const dataFolder = base.folder('data')
  const folder = makeRepoUnionFolder(io, dataKey, changesFolder, dataFolder)

  return {
    dataKey,
    syncKey,
    changesFolder,
    dataFolder,
    folder,
    statusFile: base.file('status.json')
  }
}

export function loadRepoStatus (
  paths: StorageWalletPaths
): Promise<StorageWalletStatus> {
  const fallback = { lastSync: 0, lastHash: void 0 }
  return paths.statusFile
    .getText()
    .then(text => ({ lastSync: 0, ...JSON.parse(text) }))
    .catch(e => fallback)
}

/**
 * This will save a change-set into the local storage.
 * This function ignores folder-level deletes and overwrites,
 * but those can't happen under the current rules anyhow.
 */
export function saveChanges (
  folder: DiskletFolder,
  changes: { [path: string]: Object }
) {
  return Promise.all(
    Object.keys(changes).map(path => {
      const json = changes[path]
      const file = locateFile(folder, path)

      return json != null ? file.setText(JSON.stringify(json)) : file.delete()
    })
  )
}

/**
 * Synchronizes the local store with the remote server.
 */
export function syncRepo (
  io: EdgeIo,
  paths: StorageWalletPaths,
  status: StorageWalletStatus
) {
  const { changesFolder, dataFolder, statusFile, syncKey } = paths

  return mapAllFiles(changesFolder, (file, name) =>
    file.getText().then(text => ({ file, name, json: JSON.parse(text) }))
  ).then(ourChanges => {
    // If we have local changes, we need to bundle those:
    const request = {}
    if (ourChanges.length > 0) {
      request.changes = {}
      for (const change of ourChanges) {
        request.changes[change.name] = change.json
      }
    }
    const method = request.changes ? 'POST' : 'GET'

    // Calculate the URI:
    let path = '/api/v2/store/' + base16.stringify(syncKey)
    if (status.lastHash != null) {
      path += '/' + status.lastHash
    }

    // Make the request:
    return syncRequest(io, method, path, request).then(reply => {
      const { changes = {}, hash } = reply

      // Save the incoming changes into our `data` folder:
      return saveChanges(dataFolder, changes)
        .then(
          // Delete any changed keys (since the upload is done):
          () => Promise.all(ourChanges.map(change => change.file.delete()))
        )
        .then(() => {
          // Update the repo status:
          status.lastSync = Date.now() / 1000
          if (hash != null) status.lastHash = hash
          return statusFile
            .setText(JSON.stringify(status))
            .then(() => ({ status, changes }))
        })
    })
  })
}<|MERGE_RESOLUTION|>--- conflicted
+++ resolved
@@ -1,10 +1,6 @@
-<<<<<<< HEAD
-import { locateFile, mapAllFiles } from 'disklet'
-=======
 // @flow
 
-import { locateFile, makeUnionFolder, mapAllFiles } from 'disklet'
->>>>>>> 0c42d42f
+import { locateFile, mapAllFiles } from 'disklet'
 
 import type {
   DiskletFolder,
@@ -13,17 +9,12 @@
 } from '../../edge-core-index.js'
 import { sha256 } from '../../util/crypto/crypto.js'
 import { base16, base58, base64 } from '../../util/encoding.js'
-<<<<<<< HEAD
 import { makeRepoUnionFolder } from './repoUnionFolder.js'
-import { syncRequest } from './servers.js'
-=======
-import { RepoFolder } from './repoFolder.js'
 import type {
   StorageWalletPaths,
   StorageWalletStatus
 } from './storage-reducer.js'
 import { syncRequest } from './storage-servers.js'
->>>>>>> 0c42d42f
 
 /**
  * Sets up the back-end folders needed to emulate Git on disk.
