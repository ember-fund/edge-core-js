--- conflicted
+++ resolved
@@ -67,6 +67,7 @@
       scrypt,
       pbkdf2,
       secp256k1,
+      encryptedDisklet,
 
       // Local io:
       console: {
@@ -80,14 +81,7 @@
       fetch: (...rest) => window.fetch(...rest),
       Socket,
       TLSSocket,
-<<<<<<< HEAD
-      pbkdf2,
-      scrypt,
-      encryptedDisklet,
-      secp256k1
-=======
       WebSocket: window.WebSocket
->>>>>>> 0c42d42f
     }
   })
 }